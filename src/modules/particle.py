--- conflicted
+++ resolved
@@ -21,11 +21,8 @@
         print(f"Initial velocity: {self.velocity}")
         print(f"Initial best position: {self.best_position}")
 
-<<<<<<< HEAD
-=======
     def initialize_velocity(self, max_swaps: int = None):
         """Initialize velocity with random swaps that respect all constraints.
->>>>>>> 35428151
 
         Args:
            max_swaps: Maximum number of swaps to generate. If None, uses random number up to half length.
@@ -33,28 +30,6 @@
         if max_swaps is None:
             max_swaps = random.randint(0, max(1, len(self.position)))
 
-<<<<<<< HEAD
-        for i, j in self.velocity:
-            # Check indices are valid and not swapping operations from same job
-            if (
-                i < len(new_position) # Check if index i is within bounds of new_position
-                and j < len(new_position) 
-                and new_position[i][0] != new_position[j][0] # Ensure not swapping operations from the same job
-            ):
-                # Tentatively swap
-                new_position[i], new_position[j] = new_position[j], new_position[i]
-
-                def is_machine_order_valid(pos, job_id): # pos: The current sequence of operations (list of (job_idx, op_idx) tuples)
-                    machines_in_position = [op[1] for op in pos if op[0] == job_id] # Extracts just the machine indices from those operations
-                    correct_order = job_machine_dict[job_id] #Retrieves the predefined correct machine sequence for this job from job_machine_dict
-                    return all(
-                        m1 == m2 for m1, m2 in zip(machines_in_position, correct_order)
-                    )
-                
-                # Check if swap maintains valid machine order for both jobs
-                job_i = new_position[i][0]
-                job_j = new_position[j][0]
-=======
         self.velocity = []
         used_indices = set()
         attempts = 0
@@ -65,7 +40,6 @@
 
         while len(self.velocity) < max_swaps and attempts < max_attempts:
             attempts += 1
->>>>>>> 35428151
 
             # Randomly select two distinct indices
             i, j = random.sample(range(len(self.position)), 2)
@@ -126,13 +100,9 @@
                 print(f"After swap: {new_position[i]} <-> {new_position[j]}")
 
         self.position = new_position
-<<<<<<< HEAD
-        self.velocity = valid_velocity[: len(new_position)]  # Trim if needed (to match position length)
-=======
         self.velocity = self.velocity[: len(new_position)]  # Trim if needed
         print(f"New position after update: {self.position}")
         print(f"Velocity after trimming: {self.velocity}")
->>>>>>> 35428151
 
     def update_velocity(
         self,
@@ -149,11 +119,6 @@
         print(f"Global best position: {global_best_position}")
 
         new_velocity = []
-<<<<<<< HEAD
-        for swap in self.velocity: 
-            if random.random() < w: # Each existing swap has probability w of being retained
-                new_velocity.append(swap)
-=======
         used_indices = set()
 
         def can_add_swap(i, j):
@@ -193,17 +158,12 @@
                     print(f"Skipping swap {i},{j} (indices already used or same job)")
             else:
                 print(f"Dropping swap {i},{j} (random check failed)")
->>>>>>> 35428151
 
         # Cognitive component
         print("\nApplying cognitive component (personal best):")
         for i in range(len(self.position)):
-<<<<<<< HEAD
-            if random.random() < random.random() * c1: # Probability random() * c1 controls exploration/exploitation balance
-=======
             if random.random() < random.random() * c1:
                 print(f"\nCognitive component triggered for position {i}")
->>>>>>> 35428151
                 if self.position[i] != self.best_position[i]:
                     j = self.best_position.index(self.position[i])
                     print(
@@ -245,12 +205,8 @@
         # Social component
         print("\nApplying social component (global best):")
         for i in range(len(self.position)):
-<<<<<<< HEAD
             if random.random() < random.random() * c2: # Probability random() * c2 controls swarm influence
-=======
-            if random.random() < random.random() * c2:
                 print(f"\nSocial component triggered for position {i}")
->>>>>>> 35428151
                 if self.position[i] != global_best_position[i]:
                     j = global_best_position.index(self.position[i])
                     print(
